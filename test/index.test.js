'use strict';

const assert = require('chai').assert;
const mockery = require('mockery');
const sinon = require('sinon');
const scmContext = 'gitlab:gitlab.com';
const scmUri = 'hostName:repoId:branchName';
const testCommands = require('./data/commands.json');
const testPrCommands = require('./data/prCommands.json');
const testPrComment = require('./data/gitlab.merge_request.comment.json');
const testCustomPrCommands = require('./data/customPrCommands.json');
const testPayloadOpen = require('./data/gitlab.merge_request.opened.json');
const testPayloadClose = require('./data/gitlab.merge_request.closed.json');
const testPayloadPush = require('./data/gitlab.push.json');
const token = 'myAccessToken';

require('sinon-as-promised');
sinon.assert.expose(assert, { prefix: '' });

describe('index', function () {
    // Time not important. Only life important.
    this.timeout(5000);

    let GitlabScm;
    let scm;
    let requestMock;

    before(() => {
        mockery.enable({
            useCleanCache: true,
            warnOnUnregistered: false
        });
    });

    beforeEach(() => {
        requestMock = sinon.stub();
        mockery.registerMock('request', requestMock);

        /* eslint-disable global-require */
        GitlabScm = require('../index');
        /* eslint-enable global-require */

        scm = new GitlabScm({
            fusebox: {
                retry: {
                    minTimeout: 1
                }
            },
            oauthClientId: 'myclientid',
            oauthClientSecret: 'myclientsecret'
        });
    });

    afterEach(() => {
        mockery.deregisterAll();
        mockery.resetCache();
    });

    after(() => {
        mockery.disable();
    });

    describe('constructor', () => {
        it('validates input', () => {
            try {
                scm = new GitlabScm();
                assert.fail('should not get here');
            } catch (err) {
                assert.instanceOf(err, Error);
                assert.equal(err.name, 'ValidationError');
            }
        });
        it('constructs successfully', () => {
            const testScm = new GitlabScm({
                oauthClientId: 'myclientid',
                oauthClientSecret: 'myclientsecret',
                username: 'abcd',
                email: 'dev-null@my.email.com'
            });

            assert.deepEqual(testScm.config, {
                oauthClientId: 'myclientid',
                oauthClientSecret: 'myclientsecret',
                username: 'abcd',
                email: 'dev-null@my.email.com',
                gitlabHost: 'gitlab.com',
                gitlabProtocol: 'https',
                fusebox: {},
                https: false
            });
        });
    });

    describe('parseUrl', () => {
        const apiUrl = 'https://gitlab.com/api/v4/projects/batman%2Ftest';
        let fakeResponse;
        let expectedOptions;

        beforeEach(() => {
            fakeResponse = {
                statusCode: 200,
                body: {
                    id: '12345',
                    default_branch: 'main'
                }
            };
            expectedOptions = {
                url: apiUrl,
                method: 'GET',
                json: true,
                auth: {
                    bearer: token
                }
            };
            requestMock.yieldsAsync(null, fakeResponse, fakeResponse.body);
        });

        it('resolves to the correct parsed url for ssh', () => {
            const expected =
                'gitlab.com:12345:master';

            expectedOptions = {
                url: apiUrl,
                method: 'GET',
                json: true,
                auth: {
                    bearer: token
                }
            };

            return scm.parseUrl({
                checkoutUrl: 'git@gitlab.com:batman/test.git#master',
                token,
                scmContext
            }).then((parsed) => {
                assert.calledWith(requestMock, expectedOptions);
                assert.equal(parsed, expected);
            });
        });

        it('resolves to the correct parsed url for ssh with default branch', () => {
            const expected =
                'gitlab.com:12345:main';

            expectedOptions = {
                url: apiUrl,
                method: 'GET',
                json: true,
                auth: {
                    bearer: token
                }
            };

            return scm.parseUrl({
                checkoutUrl: 'git@gitlab.com:batman/test.git',
                token,
                scmContext
            }).then((parsed) => {
                assert.calledWith(requestMock, expectedOptions);
                assert.equal(parsed, expected);
            });
        });

        it('resolves to the correct parsed url for https', () => {
            const expected =
                'gitlab.com:12345:mynewbranch';

            return scm.parseUrl({
                checkoutUrl: 'https://batman@gitlab.com/batman/test.git#mynewbranch',
                token,
                scmContext
            }).then((parsed) => {
                assert.calledWith(requestMock, expectedOptions);
                assert.equal(parsed, expected);
            });
        });

        it('rejects if request fails', () => {
            const err = new Error('Gitlab API error');

            requestMock.yieldsAsync(err);

            return scm.parseUrl({
                checkoutUrl: 'https://batman@gitlab.com/batman/test.git#mynewbranch',
                token,
                scmContext
            })
                .then(() => assert.fail('Should not get here'))
                .catch((error) => {
                    assert.calledWith(requestMock, expectedOptions);
                    assert.deepEqual(error, err);
                });
        });

        it('rejects if status code is 404', () => {
            fakeResponse = {
                statusCode: 404,
                body: {
                    message: '404 Project Not Found'
                }
            };

            requestMock.yieldsAsync(null, fakeResponse, fakeResponse.body);

            return scm.parseUrl({
                checkoutUrl: 'https://batman@gitlab.com/batman/test.git#mynewbranch',
                token,
                scmContext
            })
                .then(() => assert.fail('Should not get here'))
                .catch((error) => {
                    assert.calledWith(requestMock, expectedOptions);
                    assert.match(error.message, '404 Reason "404 Project Not Found" ' +
                                                'Caller "_parseUrl"');
                });
        });

        it('rejects if status code is not 200 & 404', () => {
            fakeResponse = {
                statusCode: 500,
                body: {
                    message: 'Internal Server Error'
                }
            };

            requestMock.yieldsAsync(null, fakeResponse, fakeResponse.body);

            return scm.parseUrl({
                checkoutUrl: 'https://batman@gitlab.com/batman/test.git#mynewbranch',
                token,
                scmContext
            })
                .then(() => assert.fail('Should not get here'))
                .catch((error) => {
                    assert.calledWith(requestMock, expectedOptions);
                    assert.match(error.message, '500 Reason "Internal Server Error" ' +
                                                'Caller "_parseUrl"');
                });
        });

        it('rejects when passed checkoutUrl of another host', () => {
            const expectedError = 'This checkoutUrl is not supported for your current login host.';

            return scm.parseUrl({
                checkoutUrl: 'git@gitlab.corp.jp:batman/test.git#master',
                scmContext,
                token
            }).then(() => {
                assert.fail('Should not get here');
            }, (error) => {
                assert.match(error.message, expectedError);
            });
        });
    });

    describe('parseHook', () => {
        it('resolves the correct parsed config for opened PR', () => {
            const expected = {
                type: 'pr',
                action: 'opened',
                username: 'bdangit',
                checkoutUrl: 'https://example.com/bdangit/quickstart-generic.git',
                branch: 'master',
                sha: '249b26f2278c39f9efc55986f845dd98ae011763',
                prNum: 6,
                prRef: 'merge_requests/6',
                hookId: '',
                scmContext
            };
            const headers = {
                'content-type': 'application/json',
                'x-gitlab-event': 'Merge Request Hook'
            };

            return scm.parseHook(headers, testPayloadOpen)
                .then(result => assert.deepEqual(result, expected));
        });

        it('resolves the correct parsed config for closed PR after merged', () => {
            const expected = {
                type: 'pr',
                action: 'closed',
                username: 'bdangit',
                checkoutUrl: 'https://example.com/bdangit/quickstart-generic.git',
                branch: 'master',
                sha: 'bc2b3a48a428ed23e15960e8d703bf7e3a8a4f54',
                prNum: 2,
                prRef: 'merge_requests/2',
                hookId: '',
                scmContext
            };
            const headers = {
                'content-type': 'application/json',
                'x-gitlab-event': 'Merge Request Hook'
            };

            return scm.parseHook(headers, testPayloadClose)
                .then(result => assert.deepEqual(result, expected));
        });

        it('resolves the correct parsed config for closed PR after declined', () => {
            const expected = {
                type: 'pr',
                action: 'closed',
                username: 'bdangit',
                checkoutUrl: 'https://example.com/bdangit/quickstart-generic.git',
                branch: 'master',
                sha: 'bc2b3a48a428ed23e15960e8d703bf7e3a8a4f54',
                prNum: 2,
                prRef: 'merge_requests/2',
                hookId: '',
                scmContext
            };
            const headers = {
                'content-type': 'application/json',
                'x-gitlab-event': 'Merge Request Hook'
            };

            return scm.parseHook(headers, testPayloadClose)
                .then(result => assert.deepEqual(result, expected));
        });

        it('resolves the correct parsed config for push to repo event', () => {
            const expected = {
                type: 'repo',
                action: 'push',
                username: 'bdangit',
                checkoutUrl: 'https://example.com/bdangit/quickstart-generic.git',
                branch: 'master',
                sha: '76506776e7931f843206c54586266468aec1a92e',
                lastCommitMessage: 'lastcommitmessage',
                hookId: '',
                scmContext
            };
            const headers = {
                'content-type': 'application/json',
                'x-gitlab-event': 'Push Hook'
            };

            return scm.parseHook(headers, testPayloadPush)
                .then(result => assert.deepEqual(result, expected));
        });

        it('resolves null if events are not supported: repoFork', () => {
            const repoFork = {
                'x-event-key': 'repo:fork'
            };

            return scm.parseHook(repoFork, {})
                .then(result => assert.deepEqual(result, null));
        });

        it('resolves null if events are not supported: prComment', () => {
            const prComment = {
                'x-event-key': 'pullrequest:comment_created'
            };

            return scm.parseHook(prComment, {})
                .then(result => assert.deepEqual(result, null));
        });

        it('resolves null if events are not supported: issueCreated', () => {
            const issueCreated = {
                'x-event-key': 'issue:created'
            };

            return scm.parseHook(issueCreated, {})
                .then(result => assert.deepEqual(result, null));
        });
    });

    describe('decorateAuthor', () => {
        const apiUrl = 'https://gitlab.com/api/v4/users';
        const expectedOptions = {
            url: apiUrl,
            method: 'GET',
            json: true,
            auth: {
                bearer: token
            },
            qs: {
                username: 'batman'
            }
        };
        let fakeResponse;

        beforeEach(() => {
            fakeResponse = {
                statusCode: 200,
                body: [{
                    username: 'batman',
                    name: 'Batman',
                    id: 12345,
                    state: 'active',
                    avatar_url: 'https://gitlab.com/uploads/user/avatar/12345/avatar.png',
                    web_url: 'https://gitlab.com/batman'
                }]
            };
            requestMock.yieldsAsync(null, fakeResponse, fakeResponse.body);
        });

        it('resolves to correct decorated author', () => {
            const expected = {
                url: 'https://gitlab.com/batman',
                name: 'Batman',
                username: 'batman',
                avatar: 'https://gitlab.com/uploads/user/avatar/12345/avatar.png'
            };

            return scm.decorateAuthor({
                username: 'batman',
                scmContext,
                token
            }).then((decorated) => {
                assert.calledWith(requestMock, expectedOptions);
                assert.deepEqual(decorated, expected);
            });
        });

        it('rejects if status code is not 200', () => {
            fakeResponse = {
                statusCode: 404,
                body: {
                    message: 'Resource not found'
                }
            };

            requestMock.yieldsAsync(null, fakeResponse, fakeResponse.body);

            return scm.decorateAuthor({
                username: 'batman',
                scmContext,
                token
            }).then(() => {
                assert.fail('Should not get here');
            }).catch((error) => {
                assert.calledWith(requestMock, expectedOptions);
                assert.match(error.message, '404 Reason "Resource not found" ' +
                                            'Caller "_decorateAuthor"');
                assert.match(error.status, 404);
            });
        });

        it('rejects if fails', () => {
            const err = new Error('Gitlab API error');

            requestMock.yieldsAsync(err);

            return scm.decorateAuthor({
                username: 'batman',
                scmContext,
                token
            }).then(() => {
                assert.fail('Should not get here');
            }).catch((error) => {
                assert.calledWith(requestMock, expectedOptions);
                assert.equal(error, err);
            });
        });
    });

    describe('decorateUrl', () => {
        const apiUrl = 'https://gitlab.com/api/v4/projects/repoId';
        const repoOptions = {
            url: apiUrl,
            method: 'GET',
            json: true,
            auth: {
                bearer: token
            }
        };
        let fakeResponse;
        let expectedOptions;

        beforeEach(() => {
            fakeResponse = {
                statusCode: 200,
                body: {
                    path_with_namespace: 'username/repoName'
                }
            };
            expectedOptions = {
                url: apiUrl,
                method: 'GET',
                json: true,
                auth: {
                    bearer: token
                }
            };
            requestMock.withArgs(repoOptions)
                .yieldsAsync(null, fakeResponse, fakeResponse.body);
        });

        it('resolves to correct decorated url object', () => {
            const expected = {
                url: 'https://hostName/username/repoName/tree/branchName',
                name: 'username/repoName',
                branch: 'branchName'
            };

            return scm.decorateUrl({
                scmUri,
                token,
                scmContext
            }).then((decorated) => {
                assert.calledWith(requestMock, expectedOptions);
                assert.deepEqual(decorated, expected);
            });
        });

        it('rejects if status code is not 200', () => {
            fakeResponse = {
                statusCode: 404,
                body: {
                    message: 'Resource not found'
                }
            };

            requestMock.withArgs(repoOptions).yieldsAsync(null, fakeResponse, fakeResponse.body);

            return scm.decorateUrl({
                scmUri,
                token,
                scmContext
            }).then(() => {
                assert.fail('Should not get here');
            }).catch((error) => {
                assert.calledWith(requestMock, expectedOptions);
                assert.match(error.message, '404 Reason "Resource not found" ' +
                                            'Caller "lookupScmUri"');
                assert.match(error.status, 404);
            });
        });

        it('rejects if fails', () => {
            const err = new Error('Gitlab API error');

            requestMock.withArgs(repoOptions).yieldsAsync(err);

            return scm.decorateUrl({
                scmUri,
                token,
                scmContext
            }).then(() => {
                assert.fail('Should not get here');
            }).catch((error) => {
                assert.called(requestMock);
                assert.equal(error, err);
            });
        });
    });

    describe('decorateCommit', () => {
        const sha = '1111111111111111111111111111111111111111';
        let lookupScmUri;
        let lookupScmUriResponse;
        let commitLookup;
        let commitLookupResponse;
        let authorLookup;
        let authorLookupResponse;
        let fakeResponse;

        beforeEach(() => {
            lookupScmUri = {
                json: true,
                method: 'GET',
                auth: {
                    bearer: token
                },
                url: 'https://gitlab.com/api/v4/projects/repoId'
            };
            lookupScmUriResponse = {
                statusCode: 200,
                body: {
                    path_with_namespace: 'owner/repoName'
                }
            };

            commitLookup = {
                json: true,
                method: 'GET',
                auth: {
                    bearer: token
                },
                url: 'https://gitlab.com/api/v4/projects/owner%2FrepoName' +
                     `/repository/commits/${sha}`
            };
            commitLookupResponse = {
                statusCode: 200,
                body: {
                    author_name: 'username',
                    message: 'testing'
                }
            };

            authorLookup = {
                json: true,
                method: 'GET',
                auth: {
                    bearer: token
                },
                url: 'https://gitlab.com/api/v4/users',
                qs: {
                    username: 'username'
                }
            };
            authorLookupResponse = {
                statusCode: 200,
                body: [{
                    username: 'username',
                    name: 'displayName',
                    id: 12345,
                    state: 'active',
                    avatar_url: 'https://gitlab.com/uploads/user/avatar/12345/avatar.png',
                    web_url: 'https://gitlab.com/username'
                }]
            };

            requestMock.withArgs(lookupScmUri)
                .yieldsAsync(null, lookupScmUriResponse, lookupScmUriResponse.body);
            requestMock.withArgs(commitLookup)
                .yieldsAsync(null, commitLookupResponse, commitLookupResponse.body);
            requestMock.withArgs(authorLookup)
                .yieldsAsync(null, authorLookupResponse, authorLookupResponse.body);
        });

        it('resolves to correct decorated object', () => {
            const expected = {
                message: 'testing',
                author: {
                    url: 'https://gitlab.com/username',
                    name: 'displayName',
                    username: 'username',
                    avatar: 'https://gitlab.com/uploads/user/avatar/12345/avatar.png'
                },
                url: `https://gitlab.com/owner/repoName/tree/${sha}`
            };

            return scm.decorateCommit({
                sha,
                scmUri,
                token,
                scmContext
            }).then((decorated) => {
                assert.calledThrice(requestMock);
                assert.deepEqual(decorated, expected);
            });
        });

        it('rejects if status code is not 200', () => {
            fakeResponse = {
                statusCode: 404,
                body: {
                    message: 'Resource not found'
                }
            };

            requestMock.withArgs(commitLookup)
                .yieldsAsync(null, fakeResponse, fakeResponse.body);

            return scm.decorateCommit({
                sha,
                scmUri,
                token,
                scmContext
            }).then(() => {
                assert.fail('Should not get here');
            }).catch((error) => {
                assert.calledTwice(requestMock);
                assert.match(error.message, '404 Reason "Resource not found" ' +
                                            'Caller "_decorateCommit: commitLookup"');
                assert.match(error.status, 404);
            });
        });

        it('rejects if fails', () => {
            const err = new Error('Gitlab API error');

            requestMock.withArgs(commitLookup).yieldsAsync(err);

            return scm.decorateCommit({
                sha,
                scmUri,
                token,
                scmContext
            }).then(() => {
                assert.fail('Should not get here');
            }).catch((error) => {
                assert.called(requestMock);
                assert.equal(error, err);
            });
        });
    });

    describe('getCommitSha', () => {
        const apiUrl = 'https://gitlab.com/api/v4/projects/repoId' +
                       '/repository/branches/branchName';
        const expectedOptions = {
            url: apiUrl,
            method: 'GET',
            json: true,
            auth: {
                bearer: token
            }
        };
        let fakeResponse;

        beforeEach(() => {
            fakeResponse = {
                statusCode: 200,
                body: {
                    commit: {
                        id: 'hashValue'
                    }
                }
            };
            requestMock.yieldsAsync(null, fakeResponse, fakeResponse.body);
        });

        it('resolves to correct commit sha', () =>
            scm.getCommitSha({
                scmUri,
                token,
                scmContext
            }).then((sha) => {
                assert.calledWith(requestMock, expectedOptions);
                assert.deepEqual(sha, 'hashValue');
            })
        );

        it('rejects if status code is not 200', () => {
            fakeResponse = {
                statusCode: 404,
                body: {
                    message: 'Resource not found'
                }
            };

            requestMock.yieldsAsync(null, fakeResponse, fakeResponse.body);

            return scm.getCommitSha({
                scmUri,
                token,
                scmContext
            }).then(() => {
                assert.fail('Should not get here');
            }).catch((error) => {
                assert.calledWith(requestMock, expectedOptions);
                assert.match(error.message, '404 Reason "Resource not found" ' +
                                            'Caller "_getCommitSha"');
                assert.match(error.status, 404);
            });
        });

        it('rejects if fails', () => {
            const err = new Error('Gitlab API error');

            requestMock.yieldsAsync(err);

            return scm.getCommitSha({
                scmUri,
                token,
                scmContext
            }).then(() => {
                assert.fail('Should not get here');
            }).catch((error) => {
                assert.calledWith(requestMock, expectedOptions);
                assert.equal(error, err);
            });
        });
    });

    describe('addPrComment', () => {
        const apiUrl = 'https://gitlab.com/api/v4/projects/repoId' +
                       '/merge_requests/12345/notes';
        const comment = 'this is a merge request comment';
        const prNum = 12345;
        const expectedOptions = {
            url: apiUrl,
            method: 'POST',
            json: true,
            auth: {
                bearer: token
            },
            qs: {
                body: comment
            }
        };
        let fakeResponse;

        beforeEach(() => {
            fakeResponse = {
                statusCode: 200,
                body: testPrComment
            };
            requestMock.yieldsAsync(null, fakeResponse, fakeResponse.body);
        });

        it('resolves to correct PR metadata', () =>
            scm.addPrComment({
                comment,
                prNum,
                scmUri,
                token,
                scmContext
            }).then((result) => {
                assert.calledWith(requestMock, expectedOptions);
                assert.deepEqual(result, {
                    commentId: 126861726,
                    createTime: '2018-12-21T20:33:33.157Z',
                    username: 'tkyi'
                });
            })
        );

        it('rejects if status code is not 200', () => {
            fakeResponse = {
                statusCode: 404,
                body: {
                    message: 'Resource not found'
                }
            };

            requestMock.yieldsAsync(null, fakeResponse, fakeResponse.body);

            return scm.addPrComment({
                comment,
                prNum,
                scmUri,
                token,
                scmContext
            }).then(() => {
                assert.fail('Should not get here');
            }).catch((error) => {
                assert.calledWith(requestMock, expectedOptions);
                assert.match(error.message, '404 Reason "Resource not found" ' +
                                            'Caller "_addPrComment"');
                assert.match(error.status, 404);
            });
        });

        it('rejects if fails', () => {
            const err = new Error('Gitlab API error');

            requestMock.yieldsAsync(err);

            return scm.addPrComment({
                comment,
                prNum,
                scmUri,
                token,
                scmContext
            }).then(() => {
                assert.fail('Should not get here');
            }).catch((error) => {
                assert.calledWith(requestMock, expectedOptions);
                assert.equal(error, err);
            });
        });
    });

    describe('getFile', () => {
        const apiUrl = 'https://gitlab.com/api/v4/projects/repoId' +
                       '/repository/files/path/to/file.txt';
        const params = {
            scmUri,
            scmContext,
            token,
            path: 'path/to/file.txt'
        };
        const expectedOptions = {
            url: apiUrl,
            method: 'GET',
            json: true,
            auth: {
                bearer: token
            },
            qs: {
                ref: 'branchName'
            }
        };
        let fakeResponse;

        beforeEach(() => {
            fakeResponse = {
                statusCode: 200,
                body: {
                    encoding: 'ascii',
                    content: 'dataValue'
                }
            };
            requestMock.yieldsAsync(null, fakeResponse, fakeResponse.body);
        });

        it('resolves to correct commit sha', () =>
            scm.getFile(params).then((content) => {
                assert.calledWith(requestMock, expectedOptions);
                assert.deepEqual(content, 'dataValue');
            })
        );

        it('rejects if status code is not 200', () => {
            fakeResponse = {
                statusCode: 404,
                body: {
                    message: 'Resource not found'
                }
            };

            requestMock.yieldsAsync(null, fakeResponse, fakeResponse.body);

            return scm.getFile(params).then(() => {
                assert.fail('Should not get here');
            }).catch((error) => {
                assert.calledWith(requestMock, expectedOptions);
                assert.match(error.message, '404 Reason "Resource not found" ' +
                                            'Caller "_getFile"');
                assert.match(error.status, 404);
            });
        });

        it('rejects if fails', () => {
            const err = new Error('Gitlab API error');

            requestMock.yieldsAsync(err);

            return scm.getFile(params).then(() => {
                assert.fail('Should not get here');
            }).catch((error) => {
                assert.calledWith(requestMock, expectedOptions);
                assert.equal(error, err);
            });
        });
    });

    describe('getChangedFiles', () => {
        it('resolves null', () => {
            scm.getChangedFiles({
                type: 'pr',
                payload: testPayloadOpen,
                token: 'thisisatoken'
            })
                .then(result => assert.isNull(result));
        });
    });

    describe('getPermissions', () => {
        let expectedOptions;
        let fakeResponse;

        beforeEach(() => {
            expectedOptions = {
                url: 'https://gitlab.com/api/v4/projects/repoId',
                method: 'GET',
                json: true,
                auth: {
                    bearer: token
                }
            };

            fakeResponse = {
                statusCode: 200,
                body: {
                    permissions: {
                        project_access: {
                            access_level: 50
                        }
                    }
                }
            };

            requestMock.withArgs(expectedOptions)
                .yieldsAsync(null, fakeResponse, fakeResponse.body);
        });

        it('get correct permissions for level 50', () =>
            scm.getPermissions({
                scmUri,
                token,
                scmContext
            }).then((permissions) => {
                assert.calledOnce(requestMock);
                assert.calledWith(requestMock, expectedOptions);
                assert.deepEqual(permissions, {
                    admin: true,
                    push: true,
                    pull: true
                });
            })
        );

        it('get correct permissions for level 40', () => {
            fakeResponse = {
                statusCode: 200,
                body: {
                    permissions: {
                        project_access: {
                            access_level: 40
                        }
                    }
                }
            };

            requestMock.withArgs(expectedOptions)
                .yieldsAsync(null, fakeResponse, fakeResponse.body);

            return scm.getPermissions({
                scmUri,
                token,
                scmContext
            }).then((permissions) => {
                assert.calledOnce(requestMock);
                assert.calledWith(requestMock, expectedOptions);
                assert.deepEqual(permissions, {
                    admin: true,
                    push: true,
                    pull: true
                });
            });
        });

        it('get correct permissions for level 30', () => {
            fakeResponse = {
                statusCode: 200,
                body: {
                    permissions: {
                        project_access: {
                            access_level: 30
                        }
                    }
                }
            };

            requestMock.withArgs(expectedOptions)
                .yieldsAsync(null, fakeResponse, fakeResponse.body);

            return scm.getPermissions({
                scmUri,
                token,
                scmContext
            }).then((permissions) => {
                assert.calledOnce(requestMock);
                assert.calledWith(requestMock, expectedOptions);
                assert.deepEqual(permissions, {
                    admin: false,
                    push: true,
                    pull: true
                });
            });
        });

        it('get correct permissions for level 20', () => {
            fakeResponse = {
                statusCode: 200,
                body: {
                    permissions: {
                        project_access: {
                            access_level: 20
                        }
                    }
                }
            };

            requestMock.withArgs(expectedOptions)
                .yieldsAsync(null, fakeResponse, fakeResponse.body);

            return scm.getPermissions({
                scmUri,
                token,
                scmContext
            }).then((permissions) => {
                assert.calledOnce(requestMock);
                assert.calledWith(requestMock, expectedOptions);
                assert.deepEqual(permissions, {
                    admin: false,
                    push: false,
                    pull: true
                });
            });
        });

        it('get correct permissions for level 10', () => {
            fakeResponse = {
                statusCode: 200,
                body: {
                    permissions: {
                        project_access: {
                            access_level: 10
                        }
                    }
                }
            };

            requestMock.withArgs(expectedOptions)
                .yieldsAsync(null, fakeResponse, fakeResponse.body);

            return scm.getPermissions({
                scmUri,
                token,
                scmContext
            }).then((permissions) => {
                assert.calledOnce(requestMock);
                assert.calledWith(requestMock, expectedOptions);
                assert.deepEqual(permissions, {
                    admin: false,
                    push: false,
                    pull: false
                });
            });
        });

        it('get correct permissions for level 90', () => {
            fakeResponse = {
                statusCode: 200,
                body: {
                    permissions: {
                        project_access: {
                            access_level: 90
                        }
                    }
                }
            };

            requestMock.withArgs(expectedOptions)
                .yieldsAsync(null, fakeResponse, fakeResponse.body);

            return scm.getPermissions({
                scmUri,
                token,
                scmContext
            }).then((permissions) => {
                assert.calledOnce(requestMock);
                assert.calledWith(requestMock, expectedOptions);
                assert.deepEqual(permissions, {
                    admin: false,
                    push: false,
                    pull: false
                });
            });
        });

        it('get correct permissions when no access_level is present', () => {
            fakeResponse = {
                statusCode: 200,
                body: {}
            };

            requestMock.withArgs(expectedOptions)
                .yieldsAsync(null, fakeResponse, fakeResponse.body);

            return scm.getPermissions({
                scmUri,
                token,
                scmContext
            }).then((permissions) => {
                assert.calledOnce(requestMock);
                assert.calledWith(requestMock, expectedOptions);
                assert.deepEqual(permissions, {
                    admin: false,
                    push: false,
                    pull: false
                });
            });
        });

        it('rejects if status code is not 200', () => {
            fakeResponse = {
                statusCode: 404,
                body: {
                    message: 'Resource not found'
                }
            };

            requestMock.withArgs(expectedOptions)
                .yieldsAsync(null, fakeResponse, fakeResponse.body);

            return scm.getPermissions({
                scmUri,
                token,
                scmContext
            }).then(() => {
                assert.fail('Should not get here');
            }).catch((error) => {
                assert.match(error.message, '404 Reason "Resource not found" ' +
                                            'Caller "_getPermissions"');
                assert.match(error.status, 404);
            });
        });

        it('rejects if fails', () => {
            const error = new Error('Gitlab API error');

            requestMock.withArgs(expectedOptions)
                .yieldsAsync(error);

            return scm.getPermissions({
                scmUri,
                token,
                scmContext
            }).then(() => {
                assert.fail('Should not get here');
            }).catch((err) => {
                assert.equal(error, err);
            });
        });
    });

    describe('updateCommitStatus', () => {
        let config;
        let apiUrl;
        let fakeResponse;
        let expectedOptions;

        beforeEach(() => {
            config = {
                scmUri,
                scmContext,
                sha: '1111111111111111111111111111111111111111',
                buildStatus: 'SUCCESS',
                token,
                url: 'http://valid.url',
                jobName: 'main'
            };
            apiUrl = 'https://gitlab.com/api/v4/projects/repoId/statuses/' +
                     `${config.sha}`;
            fakeResponse = {
                statusCode: 201
            };
            expectedOptions = {
                url: apiUrl,
                method: 'POST',
                json: true,
                qs: {
                    context: 'Screwdriver/main',
                    target_url: config.url,
                    state: 'success',
                    description: 'Everything looks good!'
                },
                auth: {
                    bearer: token
                }
            };
            requestMock.yieldsAsync(null, fakeResponse);
        });

        it('successfully update status', () =>
            scm.updateCommitStatus(config).then(() => {
                assert.calledWith(requestMock, expectedOptions);
            })
        );

        it('successfully update status with correct values', () => {
            config.buildStatus = 'ABORTED';
            delete config.jobName;

            expectedOptions.qs.context = 'Screwdriver';
            expectedOptions.qs.state = 'failure';
            expectedOptions.qs.description = 'Aborted mid-flight';

            return scm.updateCommitStatus(config).then(() => {
                assert.calledWith(requestMock, expectedOptions);
            });
        });

        it('rejects if status code is not 201 or 200', () => {
            fakeResponse = {
                statusCode: 401,
                body: {
                    message: 'Access token expired'
                }
            };

            requestMock.yieldsAsync(null, fakeResponse, fakeResponse.body);

            return scm.updateCommitStatus(config).then(() => {
                assert.fail('Should not get here');
            }).catch((error) => {
                assert.calledWith(requestMock, expectedOptions);
                assert.match(error.message, '401 Reason "Access token expired" ' +
                                            'Caller "_updateCommitStatus"');
                assert.match(error.status, 401);
            });
        });

        it('rejects if fails', () => {
            const err = new Error('Gitlab API error');

            requestMock.yieldsAsync(err);

            return scm.updateCommitStatus(config).then(() => {
                assert.fail('Should not get here');
            }).catch((error) => {
                assert.calledWith(requestMock, expectedOptions);
                assert.equal(error, err);
            });
        });
    });

    describe('getBellConfiguration', () => {
        it('resolves a default configuration', () =>
            scm.getBellConfiguration().then((config) => {
                assert.deepEqual(config, {
                    'gitlab:gitlab.com': {
                        clientId: 'myclientid',
                        clientSecret: 'myclientsecret',
                        config: {
                            uri: 'https://gitlab.com'
                        },
                        forceHttps: false,
                        isSecure: false,
                        provider: 'gitlab',
                        cookie: 'gitlab-gitlab.com'
                    }
                });
            })
        );

        it('resolves a configuration for gitlabHost chenged from default', () => {
            scm = new GitlabScm({
                oauthClientId: 'abcdef',
                oauthClientSecret: 'hijklm',
                gitlabHost: 'mygitlab.com'
            });

            const expected = {
                'gitlab:mygitlab.com': {
                    clientId: 'abcdef',
                    clientSecret: 'hijklm',
                    config: {
                        uri: 'https://mygitlab.com'
                    },
                    forceHttps: false,
                    isSecure: false,
                    provider: 'gitlab',
                    cookie: 'gitlab-mygitlab.com'
                }
            };

            return scm.getBellConfiguration().then((config) => {
                assert.deepEqual(config, expected);
            });
        });
    });

    describe('getCheckoutCommand', () => {
        const config = {
            branch: 'branchName',
            host: 'hostName',
            org: 'orgName',
            repo: 'repoName',
            sha: 'shaValue',
            scmContext
        };

        it('resolves checkout command without prRef', () =>
            scm.getCheckoutCommand(config).then((command) => {
                assert.deepEqual(command, testCommands);
            })
        );

        it('resolves checkout command with prRef', () => {
            config.prRef = 'prBranch';

            return scm.getCheckoutCommand(config).then((command) => {
                assert.deepEqual(command, testPrCommands);
            });
        });

        it('resolves checkout command with custom username and email', () => {
            scm = new GitlabScm({
                oauthClientId: 'myclientid',
                oauthClientSecret: 'myclientsecret',
                username: 'abcd',
                email: 'dev-null@my.email.com'
            });

            return scm.getCheckoutCommand(config)
                .then((command) => {
                    assert.deepEqual(command, testCustomPrCommands);
                });
        });
    });

    describe('stats', () => {
        it('returns the correct stats', () => {
            assert.deepEqual(scm.stats(), {
                'gitlab:gitlab.com': {
                    requests: {
                        total: 0,
                        timeouts: 0,
                        success: 0,
                        failure: 0,
                        concurrent: 0,
                        averageTime: 0
                    },
                    breaker: {
                        isClosed: true
                    }
                }
            });
        });
    });

    describe('_addWebhook', () => {
        let findWebhookResponse;
        let createWebhookResponse;
        const hookid = 'hookid';

        beforeEach(() => {
            requestMock.yieldsAsync(null, {
                statusCode: 200
            });
        });

        it('works', () => {
            findWebhookResponse = {
                body: [],
                statusCode: 200
            };

            requestMock.onFirstCall().yieldsAsync(null, findWebhookResponse);

            /* eslint-disable no-underscore-dangle */
            return scm._addWebhook({
            /* eslint-enable no-underscore-dangle */
                scmUri,
                token,
                webhookUrl: 'url',
                actions: [
                    'merge_requests_events',
                    'push_events'
                ]
            })
                .then(() => {
                    assert.calledWith(requestMock, {
                        json: true,
                        method: 'GET',
                        auth: {
                            bearer: token
                        },
                        url: 'https://gitlab.com/api/v4/projects/repoId/hooks'
                    });
                    assert.calledWith(requestMock, {
                        json: true,
                        method: 'POST',
                        auth: {
                            bearer: token
                        },
                        url: 'https://gitlab.com/api/v4/projects/repoId/hooks',
                        qs: {
                            url: 'url',
                            push_events: true,
                            merge_requests_events: true
                        }
                    });
                });
        });

        it('updates a pre-existing webhook', () => {
            findWebhookResponse = {
                statusCode: 200,
                body: [
                    {
                        id: hookid,
                        url: 'url',
                        created_at: '2017-03-02T06:38:01.338Z',
                        push_events: true,
                        tag_push_events: false,
                        enable_ssl_verification: true,
                        project_id: 3,
                        issues_events: false,
                        merge_requests_events: true,
                        note_events: false,
                        build_events: false,
                        pipeline_events: false,
                        wiki_page_events: false
                    }
                ]
            };

            requestMock.onFirstCall().yieldsAsync(null, findWebhookResponse);

            /* eslint-disable no-underscore-dangle */
            return scm._addWebhook({
            /* eslint-enable no-underscore-dangle */
                scmUri,
                token,
                webhookUrl: 'url',
                actions: [
                    'merge_requests_events',
                    'push_events'
                ]
            }).then(() => {
                assert.calledWith(requestMock, {
                    json: true,
                    method: 'GET',
                    auth: {
                        bearer: token
                    },
                    url: 'https://gitlab.com/api/v4/projects/repoId/hooks'
                });
                assert.calledWith(requestMock, {
                    json: true,
                    method: 'PUT',
                    auth: {
                        bearer: token
                    },
                    url: `https://gitlab.com/api/v4/projects/repoId/hooks/${hookid}`,
                    qs: {
                        url: 'url',
                        push_events: true,
                        merge_requests_events: true
                    }
                });
            });
        });

        it('rejects when failing to get the current list of webhooks', () => {
            findWebhookResponse = {
                statusCode: 403,
                body: {
                    message: 'Your credentials lack one or more required privilege scopes.'
                }
            };

            requestMock.onFirstCall().yieldsAsync(null, findWebhookResponse);

            /* eslint-disable no-underscore-dangle */
            return scm._addWebhook({
            /* eslint-enable no-underscore-dangle */
                scmUri,
                token,
                webhookUrl: 'url',
                actions: [
                    'merge_requests_events',
                    'push_events'
                ]
            }).then(assert.fail, (error) => {
                assert.match(error.message, '403 Reason "Your credentials lack one or more ' +
                                            'required privilege scopes." ' +
                                            'Caller "_findWebhook"');
                assert.match(error.status, 403);
            });
        });

        it('rejects with a stringified error when gitlab API fails to list webhooks', () => {
            findWebhookResponse = {
                statusCode: 500,
                body: {
                    blah: 'undefined'
                }
            };

            requestMock.onFirstCall().yieldsAsync(null, findWebhookResponse);

            /* eslint-disable no-underscore-dangle */
            return scm._addWebhook({
            /* eslint-enable no-underscore-dangle */
                scmUri,
                token,
                url: 'url',
                actions: [
                    'merge_requests_events',
                    'push_events'
                ]
            }).then(assert.fail, (error) => {
                assert.match(error.message, '500 Reason "{"blah":"undefined"}" ' +
                                            'Caller "_findWebhook"');
                assert.match(error.status, 500);
            });
        });

        it('rejects when failing to create a webhook', () => {
            findWebhookResponse = {
                statusCode: 200,
                body: []
            };
            createWebhookResponse = {
                statusCode: 403,
                body: {
                    message: 'Your credentials lack one or more required privilege scopes.'
                }
            };

            requestMock.onFirstCall().yieldsAsync(null, findWebhookResponse);
            requestMock.onSecondCall().yieldsAsync(null, createWebhookResponse);

            /* eslint-disable no-underscore-dangle */
            return scm._addWebhook({
            /* eslint-enable no-underscore-dangle */
                scmUri,
                token,
                url: 'url',
                actions: [
                    'merge_requests_events',
                    'push_events'
                ]
            }).then(assert.fail, (error) => {
                assert.match(error.message, '403 Reason "Your credentials lack one or more ' +
                                            'required privilege scopes." ' +
                                            'Caller "_createWebhook"');
                assert.match(error.status, 403);
            });
        });

        it('rejects when failing to update a webhook', () => {
            findWebhookResponse = {
                statusCode: 200,
                body: [
                    {
                        id: hookid,
                        url: 'url',
                        created_at: '2017-03-02T06:38:01.338Z',
                        push_events: true,
                        tag_push_events: false,
                        enable_ssl_verification: true,
                        project_id: 3,
                        issues_events: false,
                        merge_requests_events: true,
                        note_events: false,
                        build_events: false,
                        pipeline_events: false,
                        wiki_page_events: false
                    }
                ]
            };
            createWebhookResponse = {
                statusCode: 403,
                body: {
                    message: 'Your credentials lack one or more required privilege scopes.'
                }
            };

            requestMock.onFirstCall().yieldsAsync(null, findWebhookResponse);
            requestMock.onSecondCall().yieldsAsync(null, createWebhookResponse);

            /* eslint-disable no-underscore-dangle */
            return scm._addWebhook({
            /* eslint-enable no-underscore-dangle */
                scmUri,
                token,
<<<<<<< HEAD
                url: 'url'
            }).then(assert.fail, (error) => {
                assert.strictEqual(error.message, '403 Reason "Your credentials lack one or more ' +
=======
                url: 'url',
                actions: [
                    'merge_requests_events',
                    'push_events'
                ]
            }).then(assert.fail, (err) => {
                assert.strictEqual(err.message, '403 Reason "Your credentials lack one or more ' +
>>>>>>> e2330660
                                                'required privilege scopes." ' +
                                                'Caller "_createWebhook"');
                assert.match(error.status, 403);
            });
        });
    });

    describe('_getOpenedPRs', () => {
        const expectedOptions = {
            url: 'https://gitlab.com/api/v4/projects/repoId/merge_requests',
            method: 'GET',
            json: true,
            auth: {
                bearer: token
            },
            qs: {
                state: 'opened'
            }
        };

        it('returns response of expected format from Gitlab', () => {
            requestMock.yieldsAsync(null, {
                statusCode: 200,
                body: [
                    {
                        id: 1,
                        iid: 2,
                        target_branch: 'master',
                        source_branch: 'test1',
                        project_id: 3,
                        title: 'test 1',
                        created_at: '2011-01-26T19:01:12Z',
                        author: { username: 'collab1', web_url: '/collab1' },
                        web_url: '/merge_requests/1'
                    },
                    {
                        id: 2,
                        iid: 3,
                        target_branch: 'master',
                        source_branch: 'test2',
                        project_id: 3,
                        title: 'test 2',
                        created_at: '2011-01-26T19:01:12Z',
                        author: { username: 'collab2', web_url: '/collab2' },
                        web_url: '/merge_requests/2'
                    }
                ]
            });

            // eslint-disable-next-line no-underscore-dangle
            return scm._getOpenedPRs({
                scmUri,
                token
            })
                .then((response) => {
                    assert.calledWith(requestMock, expectedOptions);
                    assert.deepEqual(response, [
                        {
                            name: 'PR-2',
                            ref: 'merge_requests/2',
                            username: 'collab1',
                            title: 'test 1',
                            createTime: '2011-01-26T19:01:12Z',
                            url: '/merge_requests/1',
                            userProfile: '/collab1'
                        },
                        {
                            name: 'PR-3',
                            ref: 'merge_requests/3',
                            username: 'collab2',
                            title: 'test 2',
                            createTime: '2011-01-26T19:01:12Z',
                            url: '/merge_requests/2',
                            userProfile: '/collab2'
                        }
                    ]);
                });
        });
    });

    describe('getScmContexts', () => {
        it('returns a default scmContext', () => {
            const result = scm.getScmContexts();

            return assert.deepEqual(result, ['gitlab:gitlab.com']);
        });

        it('returns a scmContext for user setting gitlabHost', () => {
            scm = new GitlabScm({
                oauthClientId: 'abcdef',
                oauthClientSecret: 'hijklm',
                gitlabHost: 'mygitlab.com'
            });

            const result = scm.getScmContexts();

            return assert.deepEqual(result, ['gitlab:mygitlab.com']);
        });
    });

    describe('canHandleWebhook', () => {
        it('returns a true for opened PR', () => {
            const headers = {
                'content-type': 'application/json',
                'x-gitlab-event': 'Merge Request Hook'
            };

            return scm.canHandleWebhook(headers, testPayloadOpen)
                .then((result) => {
                    assert.strictEqual(result, true);
                });
        });

        it('returns a true for closed PR', () => {
            const headers = {
                'content-type': 'application/json',
                'x-gitlab-event': 'Merge Request Hook'
            };

            return scm.canHandleWebhook(headers, testPayloadClose)
                .then((result) => {
                    assert.strictEqual(result, true);
                });
        });

        it('returns a true for push to repo event', () => {
            const headers = {
                'content-type': 'application/json',
                'x-gitlab-event': 'Push Hook'
            };

            return scm.canHandleWebhook(headers, testPayloadPush)
                .then((result) => {
                    assert.strictEqual(result, true);
                });
        });

        it('returns a false for scm not supporting', () => {
            const headers = {
                'x-hub-signature': 'sha1=a72eab99ad7f36f582f224df8d735091b06f1802',
                'x-github-event': 'pull_request',
                'x-github-delivery': '3c77bf80-9a2f-11e6-80d6-72f7fe03ea29'
            };

            return scm.canHandleWebhook(headers, testPayloadOpen)
                .then((result) => {
                    assert.strictEqual(result, false);
                });
        });

        it('returns a false when parseHook resolves null', () => {
            const headers = {
                'content-type': 'application/json',
                'x-gitlab-event': 'Push Hook'
            };

            scm._parseHook = sinon.stub();
            scm._parseHook.resolves(null);

            return scm.canHandleWebhook(headers, testPayloadOpen)
                .then((result) => {
                    assert.strictEqual(result, false);
                });
        });

        it('returns a false when parseHook catches some error', () => {
            const headers = {
                'content-type': 'application/json',
                'x-gitlab-event': 'Push Hook'
            };

            scm._parseHook = sinon.stub().rejects();

            return scm.canHandleWebhook(headers, testPayloadOpen)
                .then((result) => {
                    assert.strictEqual(result, false);
                });
        });
    });

    describe('openPr', () => {
        it('resolves null', () => {
            scm.openPr({
                checkoutUrl: 'https://hostName/username/repoName/tree/branchName',
                token: 'thisisatoken',
                files: [{
                    name: 'file.txt',
                    content: 'content'
                }],
                title: 'update file',
                message: 'update file'
            })
                .then(result => assert.isNull(result));
        });
    });
});<|MERGE_RESOLUTION|>--- conflicted
+++ resolved
@@ -1639,11 +1639,6 @@
             /* eslint-enable no-underscore-dangle */
                 scmUri,
                 token,
-<<<<<<< HEAD
-                url: 'url'
-            }).then(assert.fail, (error) => {
-                assert.strictEqual(error.message, '403 Reason "Your credentials lack one or more ' +
-=======
                 url: 'url',
                 actions: [
                     'merge_requests_events',
@@ -1651,7 +1646,6 @@
                 ]
             }).then(assert.fail, (err) => {
                 assert.strictEqual(err.message, '403 Reason "Your credentials lack one or more ' +
->>>>>>> e2330660
                                                 'required privilege scopes." ' +
                                                 'Caller "_createWebhook"');
                 assert.match(error.status, 403);
